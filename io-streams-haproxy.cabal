--- conflicted
+++ resolved
@@ -36,13 +36,8 @@
   other-modules:     System.IO.Streams.Network.Internal.Address
   c-sources:         cbits/byteorder.c
 
-<<<<<<< HEAD
-  build-depends:     base              >= 4.5 && < 4.15,
+  build-depends:     base              >= 4.5 && < 4.16,
                      attoparsec        >= 0.7 && < 0.15,
-=======
-  build-depends:     base              >= 4.5 && < 4.16,
-                     attoparsec        >= 0.7 && < 0.14,
->>>>>>> 6632eaf3
                      bytestring        >= 0.9 && < 0.11,
                      io-streams        >= 1.3 && < 1.6,
                      network           >= 2.3 && < 3.2,
